--- conflicted
+++ resolved
@@ -202,7 +202,7 @@
 	@git commit -m "update CHANGELOG for $(shell cat VERSION)"
 
 	@echo "=== push master ==="
-	@git push origin master
+	@git push origin HEAD:master
 	@git checkout master
 	@git pull
 
@@ -217,12 +217,8 @@
 	@git add VERSION
 	@git commit -m "bump version"
 
-<<<<<<< HEAD
 	@echo "=== push develop ==="
-=======
-	@echo "=== push master ==="
->>>>>>> 40a6818e
-	@git push origin develop
+	@git push origin HEAD:develop
 	@git checkout develop
 	@git pull
 
