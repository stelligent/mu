---
AWSTemplateFormatVersion: '2010-09-09'
Description: MU pipeline using CodePipeline and CodeBuild for continuous delivery
Parameters:
  Namespace:
    Type: String
    Description: Namespace for stack prefixes
  ServiceName:
    Type: String
    Description: Name of service used for resource namespace
  SourceProvider:
    Type: String
    Description: Provider for source repo
    Default: "GitHub"
    AllowedValues:
    - GitHub
    - CodeCommit
    - S3
  SourceRepo:
    Type: String
    Description: Provider specific repository
  SourceBranch:
    Type: String
    Description: Source Branch
    Default: "master"
  GitHubToken:
    NoEcho: true
    Type: String
    Default: ""
    Description: Secret. It might look something like 9b189a1654643522561f7b3ebd44a1531a4287af OAuthToken with access to Repo. Go to https://github.com/settings/tokens
  BuildType:
    Type: String
    Default: "LINUX_CONTAINER"
    Description: The build container type to use for building the app
  BuildComputeType:
    Type: String
    Default: "BUILD_GENERAL1_SMALL"
    Description: The build compute type to use for building the app
  BuildImage:
    Type: String
    Default: "aws/codebuild/ubuntu-base:14.04"
    Description: The build image to use for building the app
  TestType:
    Type: String
    Default: "LINUX_CONTAINER"
    Description: The build container type to use for testing the app
  TestComputeType:
    Type: String
    Default: "BUILD_GENERAL1_SMALL"
    Description: The build compute type to use for testing the app
  TestImage:
    Type: String
    Default: "aws/codebuild/ubuntu-base:14.04"
    Description: The build image to use for testing the app
  MuType:
    Type: String
    Default: "LINUX_CONTAINER"
    Description: The build container type to use for mu commands
  MuComputeType:
    Type: String
    Default: "BUILD_GENERAL1_SMALL"
    Description: The build compute type to use for mu commands
  MuImage:
    Type: String
    Default: "aws/codebuild/docker:1.12.1"
    Description: The build image to use for mu commands
  MuDownloadBaseurl:
    Type: String
    Default: "https://github.com/stelligent/mu/releases/download"
    Description: The base url to install mu from
  MuDownloadVersion:
    Type: String
    Description: The version of mu to install in CodeBuild
  MuDownloadFile:
    Type: String
    Default: "mu-linux-amd64"
    Description: The name of the mu file to download to install
  DefaultBuildspec:
    Type: String
    Description: The default buildspec to use
  MuFile:
    Type: String
    Description: Path to mu.yml, relative to GitHubRepo
    Default: "mu.yml"
  AcptEnv:
    Type: String
    Description: Name of mu environment to deploy to for testing
    Default: "acceptance"
  ProdEnv:
    Type: String
    Description: Name of mu environment to deploy to for production
    Default: "production"
  EnableBuildStage:
    Type: String
    Description: Enable build stage
    Default: "true"
    AllowedValues:
      - "true"
      - "false"
  EnableAcptStage:
    Type: String
    Description: Enable acceptance stage
    Default: "true"
    AllowedValues:
      - "true"
      - "false"
  EnableProdStage:
    Type: String
    Description: Enable prod stage
    Default: "true"
    AllowedValues:
      - "true"
      - "false"
  CodePipelineRoleArn:
    Type: String
    Description: IAM Role for CodePipeline
  CodeBuildCIRoleArn:
    Type: String
    Description: IAM Role for CodeBuild CI actions
    Default: ""
  CodeBuildCDAcptRoleArn:
    Type: String
    Description: IAM Role for CodeBuild CD actions in ACPT
    Default: ""
  CodeBuildCDProdRoleArn:
    Type: String
    Description: IAM Role for CodeBuild CD actions in PROD
    Default: ""
  MuAcptRoleArn:
    Type: String
    Description: IAM Role for Acpt Stage - used for cross account access
    Default: ""
  MuProdRoleArn:
    Type: String
    Description: IAM Role for Prod Stage - used for cross account access
    Default: ""
Conditions:
  IsS3:
    "Fn::Equals":
      - !Ref SourceProvider
      - 'S3'
  IsCodeCommit:
    "Fn::Equals":
      - !Ref SourceProvider
      - 'CodeCommit'
  IsGitHub:
    "Fn::Equals":
      - !Ref SourceProvider
      - 'GitHub'
  IsBuildEnabled:
    "Fn::Equals":
      - !Ref EnableBuildStage
      - 'true'
  IsAcptEnabled:
    "Fn::Equals":
      - !Ref EnableAcptStage
      - 'true'
  IsProdEnabled:
    "Fn::Equals":
      - !Ref EnableProdStage
      - 'true'
Resources:
  CodeBuildArtifact:
    Type: AWS::CodeBuild::Project
    Condition: IsBuildEnabled
    Properties:
      Name: !Sub ${Namespace}-pipeline-${ServiceName}-artifact
      Description: Build artifact from source
      ServiceRole: !Ref CodeBuildCIRoleArn
      Artifacts:
        Type: CODEPIPELINE
      Environment:
        Type: !Ref BuildType
        ComputeType: !Ref BuildComputeType
        Image: !Sub ${BuildImage}
      Source:
        Type: CODEPIPELINE
      TimeoutInMinutes: 30
  CodeBuildImage:
    Type: AWS::CodeBuild::Project
    Condition: IsBuildEnabled
    Properties:
      Name: !Sub ${Namespace}-pipeline-${ServiceName}-image
      Description: Build image from artifact
      ServiceRole: !Ref CodeBuildCIRoleArn
      Artifacts:
        Type: CODEPIPELINE
      Environment:
        Type: !Ref MuType
        ComputeType: !Ref MuComputeType
        Image: !Sub ${MuImage}
        EnvironmentVariables:
         - Name: DOCKER_API_VERSION
           Value: 1.24
      Source:
        Type: CODEPIPELINE
        BuildSpec: !Sub |
          version: 0.2
          phases:
            build:
              commands:
                - curl -sL ${MuDownloadBaseurl}/v${MuDownloadVersion}/${MuDownloadFile} -o /usr/bin/mu
                - chmod +rx /usr/bin/mu
                - mu -c ${MuFile} svc push
          artifacts:
            files:
              - ${MuFile}
      TimeoutInMinutes: 30
  DeployAcceptance:
    Type: AWS::CodeBuild::Project
    Condition: IsAcptEnabled
    Properties:
      Name: !Sub ${Namespace}-pipeline-${ServiceName}-deploy-acceptance
      Description: Deploy image to test environment
      ServiceRole: !Ref CodeBuildCDAcptRoleArn
      Artifacts:
        Type: CODEPIPELINE
      Environment:
        Type: !Ref MuType
        ComputeType: !Ref MuComputeType
        Image: !Sub ${MuImage}
      Source:
        Type: CODEPIPELINE
        BuildSpec: !Sub |
          version: 0.2
          env:
            variables:
              DEFAULT_BUILDSPEC: "${DefaultBuildspec}"
          phases:
            build:
              commands:
                - curl -sL ${MuDownloadBaseurl}/v${MuDownloadVersion}/${MuDownloadFile} -o /usr/bin/mu
                - chmod +rx /usr/bin/mu
                - mu -c ${MuFile} --assume-role ${MuAcptRoleArn} --disable-iam env up ${AcptEnv} || echo "Skipping update of environment"
                - mu -c ${MuFile} --assume-role ${MuAcptRoleArn} --disable-iam db up ${AcptEnv} || echo "Skipping update of database"
                - mu -c ${MuFile} --assume-role ${MuAcptRoleArn} --disable-iam svc deploy ${AcptEnv}
                - mu --assume-role ${MuAcptRoleArn} env show ${AcptEnv} -f json > env.json
                - mv buildspec-test.yml buildspec.yml || echo "$DEFAULT_BUILDSPEC" > buildspec.yml
          artifacts:
            files:
              - '**/*'
      TimeoutInMinutes: 30
  TestAcceptance:
    Type: AWS::CodeBuild::Project
    Condition: IsAcptEnabled
    Properties:
      Name: !Sub ${Namespace}-pipeline-${ServiceName}-test-acceptance
      Description: Test in the acceptance environment
      ServiceRole: !Ref CodeBuildCIRoleArn
      Artifacts:
        Type: CODEPIPELINE
      Environment:
        Type: !Ref TestType
        ComputeType: !Ref TestComputeType
        Image: !Sub ${TestImage}
      Source:
        Type: CODEPIPELINE
      TimeoutInMinutes: 30
  DeployProduction:
    Type: AWS::CodeBuild::Project
    Condition: IsProdEnabled
    Properties:
      Name: !Sub ${Namespace}-pipeline-${ServiceName}-deploy-production
      Description: Deploy image to prod environment
      ServiceRole: !Ref CodeBuildCDProdRoleArn
      Artifacts:
        Type: CODEPIPELINE
      Environment:
        Type: !Ref MuType
        ComputeType: !Ref MuComputeType
        Image: !Sub ${MuImage}
      Source:
        Type: CODEPIPELINE
        BuildSpec: !Sub |
          version: 0.2
          env:
            variables:
              DEFAULT_BUILDSPEC: "${DefaultBuildspec}"
          phases:
            build:
              commands:
                - curl -sL ${MuDownloadBaseurl}/v${MuDownloadVersion}/${MuDownloadFile} -o /usr/bin/mu
                - chmod +rx /usr/bin/mu
                - mu -c ${MuFile} --assume-role ${MuProdRoleArn} --disable-iam env up ${ProdEnv} || echo "Skipping update of environment"
                - mu -c ${MuFile} --assume-role ${MuProdRoleArn} --disable-iam db up ${ProdEnv} || echo "Skipping update of database"
                - mu -c ${MuFile} --assume-role ${MuProdRoleArn} --disable-iam svc deploy ${ProdEnv}
                - mu --assume-role ${MuProdRoleArn} env show ${ProdEnv} -f json > env.json
                - mv buildspec-prod.yml buildspec.yml || echo "$DEFAULT_BUILDSPEC" > buildspec.yml
          artifacts:
            files:
              - '**/*'
      TimeoutInMinutes: 30
  TestProduction:
    Type: AWS::CodeBuild::Project
    Condition: IsProdEnabled
    Properties:
      Name: !Sub ${Namespace}-pipeline-${ServiceName}-test-production
      Description: Test in the production environment
      ServiceRole: !Ref CodeBuildCIRoleArn
      Artifacts:
        Type: CODEPIPELINE
      Environment:
        Type: !Ref TestType
        ComputeType: !Ref TestComputeType
        Image: !Sub ${TestImage}
      Source:
        Type: CODEPIPELINE
      TimeoutInMinutes: 30
  Pipeline:
    Type: AWS::CodePipeline::Pipeline
    Properties:
      RoleArn: !Ref CodePipelineRoleArn
      Name: !Sub ${Namespace}-${ServiceName}
      Stages:
      - Name: Source
        Actions:
        - Name: Source
          InputArtifacts: []
          OutputArtifacts:
          - Name: SourceOutput
          ActionTypeId:
            Fn::If:
            - IsS3
            - Category: Source
              Owner: AWS
              Version: '1'
              Provider: S3
            -
              Fn::If:
              - IsGitHub
              - Category: Source
                Owner: ThirdParty
                Version: '1'
                Provider: GitHub
              - Category: Source
                Owner: AWS
                Version: '1'
                Provider: CodeCommit
          Configuration:
            Fn::If:
            - IsS3
            - S3Bucket: {"Fn::Select": ["0", {"Fn::Split":["/", {"Ref": "SourceRepo"}]}]}
              S3ObjectKey: {"Fn::Select": ["1", {"Fn::Split":["/", {"Ref": "SourceRepo"}]}]}
            -
              Fn::If:
              - IsGitHub
              - Owner: {"Fn::Select": ["0", {"Fn::Split":["/", {"Ref": "SourceRepo"}]}]}
                Repo: {"Fn::Select": ["1", {"Fn::Split":["/", {"Ref": "SourceRepo"}]}]}
                Branch: !Ref SourceBranch
<<<<<<< HEAD
                OAuthToken: !Ref GitHubToken
              - RepositoryName: !Ref SourceRepo
=======
                OAuthToken:
                  Fn::If:
                    - HasGitHubToken
                    - !Ref GitHubToken
                    - !Ref AWS::NoValue
              - RepositoryName:
                  Fn::If:
                  - HasSourceRepo
                  - !Ref SourceRepo
                  - !Ref AWS::NoValue
>>>>>>> ab7f3fa0
                BranchName: !Ref SourceBranch
          RunOrder: 1
      - Fn::If:
        - IsBuildEnabled
        - Name: Build
          Actions:
          - Name: Artifact
            ActionTypeId:
              Category: Build
              Owner: AWS
              Version: '1'
              Provider: CodeBuild
            InputArtifacts:
            - Name: SourceOutput
            OutputArtifacts:
            - Name: ArtifactOutput
            Configuration:
              ProjectName: !Ref CodeBuildArtifact
            RunOrder: 1
          - Name: Image
            ActionTypeId:
              Category: Build
              Owner: AWS
              Version: '1'
              Provider: CodeBuild
            InputArtifacts:
            - Name: ArtifactOutput
            OutputArtifacts:
            - Name: ImageOutput
            Configuration:
              ProjectName: !Ref CodeBuildImage
            RunOrder: 2
        - !Ref AWS::NoValue
      - Fn::If:
        - IsAcptEnabled
        - Name: Acceptance
          Actions:
          - Name: Deploy
            ActionTypeId:
              Category: Build
              Owner: AWS
              Version: '1'
              Provider: CodeBuild
            InputArtifacts:
            - Name: SourceOutput
            OutputArtifacts:
            - Name: DeployAcceptanceOutput
            Configuration:
              ProjectName: !Ref DeployAcceptance
            RunOrder: 1
          - Name: Test
            ActionTypeId:
              Category: Build
              Owner: AWS
              Version: '1'
              Provider: CodeBuild
            InputArtifacts:
            - Name: DeployAcceptanceOutput
            OutputArtifacts:
            - Name: TestAcceptanceOutput
            Configuration:
              ProjectName: !Ref TestAcceptance
            RunOrder: 2
        - !Ref AWS::NoValue
      - Fn::If:
        - IsProdEnabled
        - Name: Production
          Actions:
          - Name: Approve
            ActionTypeId:
              Category: Approval
              Owner: AWS
              Version: '1'
              Provider: Manual
            Configuration:
              CustomData: Approve deployment to production
            RunOrder: 1
          - Name: Deploy
            ActionTypeId:
              Category: Build
              Owner: AWS
              Version: '1'
              Provider: CodeBuild
            InputArtifacts:
            - Name: SourceOutput
            OutputArtifacts:
            - Name: DeployProductionOutput
            Configuration:
              ProjectName: !Ref DeployProduction
            RunOrder: 2
          - Name: Test
            ActionTypeId:
              Category: Build
              Owner: AWS
              Version: '1'
              Provider: CodeBuild
            InputArtifacts:
            - Name: DeployProductionOutput
            OutputArtifacts:
            - Name: TestProductionOutput
            Configuration:
              ProjectName: !Ref TestProduction
            RunOrder: 3
        - !Ref AWS::NoValue
      ArtifactStore:
        Type: S3
        Location:
          Fn::ImportValue: !Sub ${Namespace}-bucket-codepipeline
Outputs:
  CodePipelineUrl:
    Value: !Sub https://console.aws.amazon.com/codepipeline/home?region=${AWS::Region}#/view/${Pipeline}
    Description: CodePipeline URL
  PipelineName:
    Value: !Sub ${Pipeline}
    Description: Pipeline Name<|MERGE_RESOLUTION|>--- conflicted
+++ resolved
@@ -347,10 +347,6 @@
               - Owner: {"Fn::Select": ["0", {"Fn::Split":["/", {"Ref": "SourceRepo"}]}]}
                 Repo: {"Fn::Select": ["1", {"Fn::Split":["/", {"Ref": "SourceRepo"}]}]}
                 Branch: !Ref SourceBranch
-<<<<<<< HEAD
-                OAuthToken: !Ref GitHubToken
-              - RepositoryName: !Ref SourceRepo
-=======
                 OAuthToken:
                   Fn::If:
                     - HasGitHubToken
@@ -361,7 +357,6 @@
                   - HasSourceRepo
                   - !Ref SourceRepo
                   - !Ref AWS::NoValue
->>>>>>> ab7f3fa0
                 BranchName: !Ref SourceBranch
           RunOrder: 1
       - Fn::If:
