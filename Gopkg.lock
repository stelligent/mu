# This file is autogenerated, do not edit; changes may be undone by the next 'dep ensure'.


[[projects]]
  digest = "1:0d9fbf9830904c8c43b860c49664754c18913eb2a7e1c868edb212a838e2cdbd"
  name = "github.com/Microsoft/go-winio"
  packages = ["."]
  pruneopts = "UT"
  revision = "307e919c663683a9000576fdc855acaf9534c165"

[[projects]]
  digest = "1:6c2472e05e492c159dfa803ed48edcb86773bfb0aceca2ea295b55f2b096f4f0"
  name = "github.com/Sirupsen/logrus"
  packages = ["."]
  pruneopts = "UT"
  revision = "61e43dc76f7ee59a82bdf3d71033dc12bea4c77d"

[[projects]]
  digest = "1:2e87bc1368e80f38e397f16d62e5ae97939b2c1c31ae17762afcd5d30306c241"
  name = "github.com/aws/aws-sdk-go"
  packages = [
    "aws",
    "aws/awserr",
    "aws/awsutil",
    "aws/client",
    "aws/client/metadata",
    "aws/corehandlers",
    "aws/credentials",
    "aws/credentials/ec2rolecreds",
    "aws/credentials/endpointcreds",
    "aws/credentials/stscreds",
    "aws/csm",
    "aws/defaults",
    "aws/ec2metadata",
    "aws/endpoints",
    "aws/request",
    "aws/session",
    "aws/signer/v4",
    "internal/sdkio",
    "internal/sdkrand",
    "internal/sdkuri",
    "internal/shareddefaults",
    "private/protocol",
    "private/protocol/ec2query",
    "private/protocol/eventstream",
    "private/protocol/eventstream/eventstreamapi",
    "private/protocol/json/jsonutil",
    "private/protocol/jsonrpc",
    "private/protocol/query",
    "private/protocol/query/queryutil",
    "private/protocol/rest",
    "private/protocol/restjson",
    "private/protocol/restxml",
    "private/protocol/xml/xmlutil",
    "service/cloudformation",
    "service/cloudformation/cloudformationiface",
    "service/cloudwatchlogs",
    "service/cloudwatchlogs/cloudwatchlogsiface",
    "service/codecommit",
    "service/codepipeline",
    "service/codepipeline/codepipelineiface",
    "service/ec2",
    "service/ec2/ec2iface",
    "service/ecr",
    "service/ecr/ecriface",
    "service/ecs",
    "service/ecs/ecsiface",
    "service/eks",
    "service/eks/eksiface",
    "service/elbv2",
    "service/elbv2/elbv2iface",
    "service/rds",
    "service/rds/rdsiface",
    "service/s3",
    "service/s3/s3iface",
    "service/s3/s3manager",
    "service/sns",
    "service/sns/snsiface",
    "service/ssm",
    "service/ssm/ssmiface",
    "service/sts",
  ]
<<<<<<< HEAD
  revision = "e21dfa909e14ce93f88f1f3505764bc4952a11be"
  version = "v1.15.18"
=======
  pruneopts = "UT"
  revision = "96358b8282b1a3aa66836d2f2fe66216cc419668"
  version = "v1.8.44"
>>>>>>> 584e0ce0

[[projects]]
  digest = "1:3c2f5a5cbe4a8682156327427df17ec3415162a4ea321534c70ee3a2edcd8175"
  name = "github.com/briandowns/spinner"
  packages = ["."]
  pruneopts = "UT"
  revision = "ec599f41a86d9a71c359e224bd71a2df3e909a3d"

[[projects]]
  digest = "1:667f41be124637d8af08d9163be07cc718ae291bc590b6a91047c94b25ef0753"
  name = "github.com/davecgh/go-spew"
  packages = ["spew"]
  pruneopts = "UT"
  revision = "6d212800a42e8ab5c146b8ace3490ee17e5225f9"

[[projects]]
  digest = "1:aa162628b5e09f23a012ad3884b9f3d7ba7b8fd01ccc22fa3434f7e6f41c160f"
  name = "github.com/docker/distribution"
  packages = [
    "digestset",
    "reference",
  ]
  pruneopts = "UT"
  revision = "fb0bebc4b64e3881cc52a2478d749845ed76d2a8"

[[projects]]
  digest = "1:45095a65efcc4da99eefdcaeefb51e0b108d83f3f54e7a8db48ca0b45882d9f1"
  name = "github.com/docker/docker"
  packages = [
    "api/types",
    "api/types/blkiodev",
    "api/types/container",
    "api/types/events",
    "api/types/filters",
    "api/types/mount",
    "api/types/network",
    "api/types/reference",
    "api/types/registry",
    "api/types/strslice",
    "api/types/swarm",
    "api/types/time",
    "api/types/versions",
    "api/types/volume",
    "builder/dockerignore",
    "client",
    "pkg/archive",
    "pkg/fileutils",
    "pkg/idtools",
    "pkg/ioutils",
    "pkg/longpath",
    "pkg/pools",
    "pkg/promise",
    "pkg/system",
    "pkg/tlsconfig",
  ]
  pruneopts = "UT"
  revision = "092cba3727bb9b4a2f0e922cd6c0f93ea270e363"
  version = "v1.13.1"

[[projects]]
  digest = "1:ee00437c37044165dfc4ed13b4f4fdea5641f2beefce793f556b8d1b8ccb2639"
  name = "github.com/docker/go-connections"
  packages = [
    "nat",
    "sockets",
    "tlsconfig",
  ]
  pruneopts = "UT"
  revision = "9670439d95da2651d9dfc7acc5d2ed92d3f25ee6"

[[projects]]
  digest = "1:57d39983d01980c1317c2c5c6dd4b5b0c4a804ad2df800f2f6cbcd6a6d05f6ca"
  name = "github.com/docker/go-units"
  packages = ["."]
  pruneopts = "UT"
  revision = "0dadbb0345b35ec7ef35e228dabb8de89a65bf52"
  version = "v0.3.2"

[[projects]]
  branch = "master"
  digest = "1:988cfde37f089c50ba1ac8a1032c3f81d2ac0359e1872093b946a30139665eb6"
  name = "github.com/dsnet/compress"
  packages = [
    ".",
    "bzip2",
    "bzip2/internal/sais",
    "internal",
    "internal/errors",
    "internal/prefix",
  ]
  pruneopts = "UT"
  revision = "cc9eb1d7ad760af14e8f918698f745e80377af4f"

[[projects]]
<<<<<<< HEAD
  name = "github.com/ericchiang/k8s"
  packages = [
    ".",
    "apis/meta/v1",
    "runtime",
    "runtime/schema",
    "util/intstr",
    "watch/versioned"
  ]
  revision = "677cf3318ef83bf681a38821f81a233a9be09641"
  version = "v1.1.0"

[[projects]]
=======
  digest = "1:7c22263d4b7c0962142b9471ef30ca5b3a1664e57cffff91ffe4fcd14d18541d"
>>>>>>> 584e0ce0
  name = "github.com/fatih/color"
  packages = ["."]
  pruneopts = "UT"
  revision = "34e4ee095d12986a2cef5ddb9aeb3b8cfcfea17c"
  version = "v1.2"

[[projects]]
  digest = "1:b9a5ac645f8e4e8c735163872cb686592ce6d999dcd66e0a70d7eadce4fbd26b"
  name = "github.com/go-ini/ini"
  packages = ["."]
<<<<<<< HEAD
  revision = "5cf292cae48347c2490ac1a58fe36735fb78df7e"
  version = "v1.38.2"

[[projects]]
  name = "github.com/golang/protobuf"
  packages = ["proto"]
  revision = "aa810b61a9c79d51363740d207bb46cf8e620ed5"
  version = "v1.2.0"
=======
  pruneopts = "UT"
  revision = "e3c2d47c61e5333f9aa2974695dd94396eb69c75"
  version = "v1.24.0"
>>>>>>> 584e0ce0

[[projects]]
  branch = "v2"
  digest = "1:b6539350da50de0d3c9b83ae587c06b89be9cb5750443bdd887f1c4077f57776"
  name = "github.com/go-validator/validator"
  packages = ["."]
  pruneopts = "UT"
  revision = "135c24b11c19e52befcae2ec3fca5d9b78c4e98e"

[[projects]]
  branch = "master"
  digest = "1:29a5ab9fa9e845fd8e8726f31b187d710afd271ef1eb32085fe3d604b7e06382"
  name = "github.com/golang/snappy"
  packages = ["."]
  pruneopts = "UT"
  revision = "553a641470496b2327abcac10b36396bd98e45c9"

[[projects]]
  branch = "master"
  digest = "1:0778dc7fce1b4669a8bfa7ae506ec1f595b6ab0f8989c1c0d22a8ca1144e9972"
  name = "github.com/howeyc/gopass"
  packages = ["."]
  pruneopts = "UT"
  revision = "bf9dde6d0d2c004a008c27aaee91170c786f6db8"

[[projects]]
  branch = "master"
  digest = "1:62fe3a7ea2050ecbd753a71889026f83d73329337ada66325cbafd5dea5f713d"
  name = "github.com/jbenet/go-context"
  packages = ["io"]
  pruneopts = "UT"
  revision = "d14ea06fba99483203c19d92cfcd13ebe73135f4"

[[projects]]
  digest = "1:777a19f55da89883fe86477b3ffcaaebece9a20efa6e9d161c08beb4b3bd83be"
  name = "github.com/jmespath/go-jmespath"
  packages = ["."]
<<<<<<< HEAD
  revision = "0b12d6b5"
=======
  pruneopts = "UT"
  revision = "bd40a432e4c76585ef6b72d3fd96fb9b6dc7b68d"
>>>>>>> 584e0ce0

[[projects]]
  digest = "1:31fcf8f5f8f6cc36ef11182c0a0f63ba464e1a7ad9f0e92a7cf46f38bfc0adfd"
  name = "github.com/mattn/go-colorable"
  packages = ["."]
  pruneopts = "UT"
  revision = "d228849504861217f796da67fae4f6e347643f15"
  version = "v0.0.7"

[[projects]]
  digest = "1:3dce9780102fd9dfd8b864b18b84b1f94868f992d455af69a4604fae5d3b24f1"
  name = "github.com/mattn/go-isatty"
  packages = ["."]
  pruneopts = "UT"
  revision = "30a891c33c7cde7b02a981314b4228ec99380cca"

[[projects]]
  digest = "1:b7295782cadcb4f2aea15869182e119d31f1aeedf67eca9c93bd500f78f226cb"
  name = "github.com/mattn/go-runewidth"
  packages = ["."]
  pruneopts = "UT"
  revision = "737072b4e32b7a5018b4a7125da8d12de90e8045"

[[projects]]
  branch = "master"
  digest = "1:f17bcb6a3694fe34b29fa9f0d93e1984450f6854b66c2df49524ba9541f9952d"
  name = "github.com/mholt/archiver"
  packages = ["."]
  pruneopts = "UT"
  revision = "26cf5bb32d07aa4e8d0de15f56ce516f4641d7df"

[[projects]]
  branch = "master"
  digest = "1:12ae6210bdbdad658a9a67fd95cd9c99f7fdbf12f6d36eaf0af704e69dacf4f5"
  name = "github.com/mitchellh/go-homedir"
  packages = ["."]
  pruneopts = "UT"
  revision = "b8bc1bf767474819792c23f32d8286a45736f1c6"

[[projects]]
  branch = "master"
  digest = "1:3bdb4203c03569a564d6a4bd54d84315575cebb2d76471f8676f8ee8c402005e"
  name = "github.com/nwaples/rardecode"
  packages = ["."]
  pruneopts = "UT"
  revision = "e06696f847aeda6f39a8f0b7cdff193b7690aef6"

[[projects]]
  digest = "1:784cee8975fa810326e36b7e4dbf9ea934e05e787cce5e36f1521dbc08cad7b0"
  name = "github.com/olekukonko/tablewriter"
  packages = ["."]
  pruneopts = "UT"
  revision = "febf2d34b54a69ce7530036c7503b1c9fbfdf0bb"

[[projects]]
  digest = "1:5b3b29ce0e569f62935d9541dff2e16cc09df981ebde48e82259076a73a3d0c7"
  name = "github.com/op/go-logging"
  packages = ["."]
  pruneopts = "UT"
  revision = "b2cb9fa56473e98db8caba80237377e83fe44db5"
  version = "v1"

[[projects]]
  digest = "1:159d8a990f45d4891f1f04cb6ad7eb18b307cd02d783f7d37fa7a3b93912b172"
  name = "github.com/opencontainers/go-digest"
  packages = ["."]
  pruneopts = "UT"
  revision = "aa2ec055abd10d26d539eb630a92241b781ce4bc"
  version = "v1.0.0-rc0"

[[projects]]
  digest = "1:6bcd089ec255388eb3312d52654ed39e081dce587384d6088eff75fe086a433d"
  name = "github.com/opencontainers/runc"
  packages = [
    "libcontainer/system",
    "libcontainer/user",
  ]
  pruneopts = "UT"
  revision = "510879e31fd5e7b8f2588ed09471fe62a368f24e"

[[projects]]
  digest = "1:34cd01be69526d7e73fff2eff67d8589b390d5f7dd6e1bf218c15f6f46ddc33a"
  name = "github.com/pierrec/lz4"
  packages = ["."]
  pruneopts = "UT"
  revision = "08c27939df1bd95e881e2c2367a749964ad1fceb"
  version = "v1.0.1"

[[projects]]
  branch = "master"
  digest = "1:5272d5bcf91d1db46fc9528f706019533f1b390b94b122cff427162bc5009e40"
  name = "github.com/pierrec/xxHash"
  packages = ["xxHash32"]
  pruneopts = "UT"
  revision = "a0006b13c722f7f12368c00a3d3c2ae8a999a0c6"

[[projects]]
  digest = "1:40e195917a951a8bf867cd05de2a46aaf1806c50cf92eebf4c16f78cd196f747"
  name = "github.com/pkg/errors"
  packages = ["."]
  pruneopts = "UT"
  revision = "645ef00459ed84a119197bfb8d8205042c6df63d"
  version = "v0.8.0"

[[projects]]
  digest = "1:08413c4235cad94a96c39e1e2f697789733c4a87d1fdf06b412d2cf2ba49826a"
  name = "github.com/pmezard/go-difflib"
  packages = ["difflib"]
  pruneopts = "UT"
  revision = "d8ed2627bdf02c080bf22230dbb337003b7aba2d"

[[projects]]
  digest = "1:59a67e44ba70458037b4b84474a4d31e2a2fe471abdf588d541de8a467959ab7"
  name = "github.com/sergi/go-diff"
  packages = ["diffmatchpatch"]
  pruneopts = "UT"
  revision = "24e2351369ec4949b2ed0dc5c477afdd4c4034e8"

[[projects]]
  digest = "1:3681df693b35e7df9937dbd54b9f179aee5b54f4a28f72ad191e87038e6ffcab"
  name = "github.com/src-d/gcfg"
  packages = [
    ".",
    "scanner",
    "token",
    "types",
  ]
  pruneopts = "UT"
  revision = "f187355171c936ac84a82793659ebb4936bc1c23"
  version = "v1.3.0"

[[projects]]
  digest = "1:d230c34ddd87ce1f57e6417135ae8fa9b02aef7a5e054489747139cee2b11536"
  name = "github.com/stretchr/objx"
  packages = ["."]
  pruneopts = "UT"
  revision = "cbeaeb16a013161a98496fad62933b1d21786672"

[[projects]]
  digest = "1:e7c64d1aa12dd3cb65e82568ba55fe529903575a47115c304b7a76abd8d00134"
  name = "github.com/stretchr/testify"
  packages = [
    "assert",
    "mock",
  ]
  pruneopts = "UT"
  revision = "69483b4bd14f5845b5a1e55bca19e954e827f1d0"
  version = "v1.1.4"

[[projects]]
  branch = "master"
  digest = "1:a727e6e99a07e8f42e25f3139e471987bb936663044e4a5ac1808467fb0c5f98"
  name = "github.com/termie/go-shutil"
  packages = ["."]
  pruneopts = "UT"
  revision = "bcacb06fecaeec8dc42af03c87c6949f4a05c74c"

[[projects]]
  digest = "1:4aeb3860275fa1fd60cccfb5a6ef85da438bf17402e1e84412ade4d4b55066a0"
  name = "github.com/ulikunitz/xz"
  packages = [
    ".",
    "internal/hash",
    "internal/xlog",
    "lzma",
  ]
  pruneopts = "UT"
  revision = "0c6b41e72360850ca4f98dc341fd999726ea007f"
  version = "v0.5.4"

[[projects]]
  digest = "1:01d3c3dfb7ef9da24cd00cbd5b9e2c147fa7a3f44a83028bc737da9cac7ed60b"
  name = "github.com/urfave/cli"
  packages = ["."]
  pruneopts = "UT"
  revision = "0bdeddeeb0f650497d603c4ad7b20cfe685682f6"
  version = "v1.19.1"

[[projects]]
  branch = "master"
  digest = "1:571df6bf4aef9fabe4fdab3d2eb6d2db310659337b513593eea6906a5930ce6b"
  name = "github.com/xanzy/ssh-agent"
  packages = ["."]
  pruneopts = "UT"
  revision = "ba9c9e33906f58169366275e3450db66139a31a9"

[[projects]]
  digest = "1:dd99c33b4cf97d8ae89e2bd4d89808991bc92d23f681e6af98ed475a9c049f14"
  name = "golang.org/x/crypto"
  packages = [
    "curve25519",
    "ed25519",
    "ed25519/internal/edwards25519",
    "ssh",
    "ssh/agent",
    "ssh/knownhosts",
    "ssh/terminal",
  ]
  pruneopts = "UT"
  revision = "eb71ad9bd329b5ac0fd0148dd99bd62e8be8e035"

[[projects]]
  digest = "1:5eab23543011322f32a289e24e24e0a015a28d9feea97c725d98e29b6b498cb6"
  name = "golang.org/x/net"
  packages = [
    "context",
    "context/ctxhttp",
<<<<<<< HEAD
    "http2",
    "http2/hpack",
    "idna",
    "lex/httplex",
    "proxy"
=======
    "proxy",
>>>>>>> 584e0ce0
  ]
  pruneopts = "UT"
  revision = "f2499483f923065a842d38eb4c7f1927e6fc6e6d"

[[projects]]
  digest = "1:440999a0dde18af36177b1b484628e4554da68212b6e90fad915e28b9bee8b97"
  name = "golang.org/x/sys"
  packages = [
    "unix",
    "windows",
  ]
  pruneopts = "UT"
  revision = "07c182904dbd53199946ba614a412c61d3c548f5"

[[projects]]
  digest = "1:fa8519af6e0d2c7e766c9fa3631df3a9aa65584d8fab30e96d3e4cd00d8a9d76"
  name = "gopkg.in/src-d/go-billy.v3"
  packages = [
    ".",
    "helper/chroot",
    "helper/polyfill",
    "osfs",
    "util",
  ]
  pruneopts = "UT"
  revision = "c329b7bc7b9d24905d2bc1b85bfa29f7ae266314"
  version = "v3.1.0"

[[projects]]
  digest = "1:8d76a52b96bfb4aa77ddc7b0e502344bd668513139b3b4260035f5861b06a511"
  name = "gopkg.in/src-d/go-git.v4"
  packages = [
    ".",
    "config",
    "internal/revision",
    "plumbing",
    "plumbing/cache",
    "plumbing/filemode",
    "plumbing/format/config",
    "plumbing/format/diff",
    "plumbing/format/gitignore",
    "plumbing/format/idxfile",
    "plumbing/format/index",
    "plumbing/format/objfile",
    "plumbing/format/packfile",
    "plumbing/format/pktline",
    "plumbing/object",
    "plumbing/protocol/packp",
    "plumbing/protocol/packp/capability",
    "plumbing/protocol/packp/sideband",
    "plumbing/revlist",
    "plumbing/storer",
    "plumbing/transport",
    "plumbing/transport/client",
    "plumbing/transport/file",
    "plumbing/transport/git",
    "plumbing/transport/http",
    "plumbing/transport/internal/common",
    "plumbing/transport/server",
    "plumbing/transport/ssh",
    "storage",
    "storage/filesystem",
    "storage/filesystem/internal/dotgit",
    "storage/memory",
    "utils/binary",
    "utils/diff",
    "utils/ioutil",
    "utils/merkletrie",
    "utils/merkletrie/filesystem",
    "utils/merkletrie/index",
    "utils/merkletrie/internal/frame",
    "utils/merkletrie/noder",
  ]
  pruneopts = "UT"
  revision = "8ddbecf782c2e340fd85bb4ba4d00dc73d749f87"
  version = "v4.0.0-rc13"

[[projects]]
  digest = "1:9df3443440bf95dc72f21ffc33300eca3975edf4b899af969a577879afe551de"
  name = "gopkg.in/warnings.v0"
  packages = ["."]
  pruneopts = "UT"
  revision = "8a331561fe74dadba6edfc59f3be66c22c3b065d"
  version = "v0.1.1"

[[projects]]
  digest = "1:342378ac4dcb378a5448dd723f0784ae519383532f5e70ade24132c4c8693202"
  name = "gopkg.in/yaml.v2"
  packages = ["."]
  pruneopts = "UT"
  revision = "5420a8b6744d3b0345ab293f6fcba19c978f1183"
  version = "v2.2.1"

[solve-meta]
  analyzer-name = "dep"
  analyzer-version = 1
<<<<<<< HEAD
  inputs-digest = "e4e081159172cd23b8eabef3804c380f2e53e34eb30865161765592fd4b95ef5"
=======
  input-imports = [
    "github.com/aws/aws-sdk-go/aws",
    "github.com/aws/aws-sdk-go/aws/awserr",
    "github.com/aws/aws-sdk-go/aws/credentials/stscreds",
    "github.com/aws/aws-sdk-go/aws/session",
    "github.com/aws/aws-sdk-go/service/cloudformation",
    "github.com/aws/aws-sdk-go/service/cloudformation/cloudformationiface",
    "github.com/aws/aws-sdk-go/service/cloudwatchlogs",
    "github.com/aws/aws-sdk-go/service/cloudwatchlogs/cloudwatchlogsiface",
    "github.com/aws/aws-sdk-go/service/codecommit",
    "github.com/aws/aws-sdk-go/service/codepipeline",
    "github.com/aws/aws-sdk-go/service/codepipeline/codepipelineiface",
    "github.com/aws/aws-sdk-go/service/ec2",
    "github.com/aws/aws-sdk-go/service/ec2/ec2iface",
    "github.com/aws/aws-sdk-go/service/ecr",
    "github.com/aws/aws-sdk-go/service/ecr/ecriface",
    "github.com/aws/aws-sdk-go/service/ecs",
    "github.com/aws/aws-sdk-go/service/ecs/ecsiface",
    "github.com/aws/aws-sdk-go/service/elbv2",
    "github.com/aws/aws-sdk-go/service/elbv2/elbv2iface",
    "github.com/aws/aws-sdk-go/service/rds",
    "github.com/aws/aws-sdk-go/service/rds/rdsiface",
    "github.com/aws/aws-sdk-go/service/s3",
    "github.com/aws/aws-sdk-go/service/s3/s3iface",
    "github.com/aws/aws-sdk-go/service/s3/s3manager",
    "github.com/aws/aws-sdk-go/service/sns",
    "github.com/aws/aws-sdk-go/service/sns/snsiface",
    "github.com/aws/aws-sdk-go/service/ssm",
    "github.com/aws/aws-sdk-go/service/ssm/ssmiface",
    "github.com/briandowns/spinner",
    "github.com/docker/docker/api/types",
    "github.com/docker/docker/builder/dockerignore",
    "github.com/docker/docker/client",
    "github.com/docker/docker/pkg/archive",
    "github.com/docker/docker/pkg/fileutils",
    "github.com/fatih/color",
    "github.com/go-ini/ini",
    "github.com/go-validator/validator",
    "github.com/howeyc/gopass",
    "github.com/mholt/archiver",
    "github.com/mitchellh/go-homedir",
    "github.com/olekukonko/tablewriter",
    "github.com/op/go-logging",
    "github.com/pkg/errors",
    "github.com/stretchr/testify/assert",
    "github.com/stretchr/testify/mock",
    "github.com/termie/go-shutil",
    "github.com/urfave/cli",
    "golang.org/x/crypto/ssh/terminal",
    "gopkg.in/src-d/go-git.v4",
    "gopkg.in/src-d/go-git.v4/config",
    "gopkg.in/src-d/go-git.v4/plumbing/object",
    "gopkg.in/src-d/go-git.v4/plumbing/transport/http",
    "gopkg.in/yaml.v2",
  ]
>>>>>>> 584e0ce0
  solver-name = "gps-cdcl"
  solver-version = 1<|MERGE_RESOLUTION|>--- conflicted
+++ resolved
@@ -2,21 +2,18 @@
 
 
 [[projects]]
-  digest = "1:0d9fbf9830904c8c43b860c49664754c18913eb2a7e1c868edb212a838e2cdbd"
   name = "github.com/Microsoft/go-winio"
   packages = ["."]
-  pruneopts = "UT"
-  revision = "307e919c663683a9000576fdc855acaf9534c165"
-
-[[projects]]
-  digest = "1:6c2472e05e492c159dfa803ed48edcb86773bfb0aceca2ea295b55f2b096f4f0"
+  revision = "97e4973ce50b2ff5f09635a57e2b88a037aae829"
+  version = "v0.4.11"
+
+[[projects]]
   name = "github.com/Sirupsen/logrus"
   packages = ["."]
-  pruneopts = "UT"
-  revision = "61e43dc76f7ee59a82bdf3d71033dc12bea4c77d"
-
-[[projects]]
-  digest = "1:2e87bc1368e80f38e397f16d62e5ae97939b2c1c31ae17762afcd5d30306c241"
+  revision = "3e01752db0189b9157070a0e1668a620f9a85da2"
+  version = "v1.0.6"
+
+[[projects]]
   name = "github.com/aws/aws-sdk-go"
   packages = [
     "aws",
@@ -78,43 +75,33 @@
     "service/sns/snsiface",
     "service/ssm",
     "service/ssm/ssmiface",
-    "service/sts",
-  ]
-<<<<<<< HEAD
-  revision = "e21dfa909e14ce93f88f1f3505764bc4952a11be"
-  version = "v1.15.18"
-=======
-  pruneopts = "UT"
-  revision = "96358b8282b1a3aa66836d2f2fe66216cc419668"
-  version = "v1.8.44"
->>>>>>> 584e0ce0
-
-[[projects]]
-  digest = "1:3c2f5a5cbe4a8682156327427df17ec3415162a4ea321534c70ee3a2edcd8175"
+    "service/sts"
+  ]
+  revision = "71a2a92b0063297b055b6f5a014d441c142da2ce"
+  version = "v1.15.32"
+
+[[projects]]
   name = "github.com/briandowns/spinner"
   packages = ["."]
-  pruneopts = "UT"
-  revision = "ec599f41a86d9a71c359e224bd71a2df3e909a3d"
-
-[[projects]]
-  digest = "1:667f41be124637d8af08d9163be07cc718ae291bc590b6a91047c94b25ef0753"
+  revision = "9f016caa1359c8ecdc1d95243e92c0d28b524368"
+  version = "1.2"
+
+[[projects]]
   name = "github.com/davecgh/go-spew"
   packages = ["spew"]
-  pruneopts = "UT"
-  revision = "6d212800a42e8ab5c146b8ace3490ee17e5225f9"
-
-[[projects]]
-  digest = "1:aa162628b5e09f23a012ad3884b9f3d7ba7b8fd01ccc22fa3434f7e6f41c160f"
+  revision = "8991bc29aa16c548c550c7ff78260e27b9ab7c73"
+  version = "v1.1.1"
+
+[[projects]]
   name = "github.com/docker/distribution"
   packages = [
-    "digestset",
-    "reference",
-  ]
-  pruneopts = "UT"
-  revision = "fb0bebc4b64e3881cc52a2478d749845ed76d2a8"
-
-[[projects]]
-  digest = "1:45095a65efcc4da99eefdcaeefb51e0b108d83f3f54e7a8db48ca0b45882d9f1"
+    "digest",
+    "reference"
+  ]
+  revision = "48294d928ced5dd9b378f7fd7c6f5da3ff3f2c89"
+  version = "v2.6.2"
+
+[[projects]]
   name = "github.com/docker/docker"
   packages = [
     "api/types",
@@ -141,34 +128,29 @@
     "pkg/pools",
     "pkg/promise",
     "pkg/system",
-    "pkg/tlsconfig",
-  ]
-  pruneopts = "UT"
+    "pkg/tlsconfig"
+  ]
   revision = "092cba3727bb9b4a2f0e922cd6c0f93ea270e363"
   version = "v1.13.1"
 
 [[projects]]
-  digest = "1:ee00437c37044165dfc4ed13b4f4fdea5641f2beefce793f556b8d1b8ccb2639"
   name = "github.com/docker/go-connections"
   packages = [
     "nat",
     "sockets",
-    "tlsconfig",
-  ]
-  pruneopts = "UT"
-  revision = "9670439d95da2651d9dfc7acc5d2ed92d3f25ee6"
-
-[[projects]]
-  digest = "1:57d39983d01980c1317c2c5c6dd4b5b0c4a804ad2df800f2f6cbcd6a6d05f6ca"
+    "tlsconfig"
+  ]
+  revision = "7395e3f8aa162843a74ed6d48e79627d9792ac55"
+  version = "v0.4.0"
+
+[[projects]]
   name = "github.com/docker/go-units"
   packages = ["."]
-  pruneopts = "UT"
-  revision = "0dadbb0345b35ec7ef35e228dabb8de89a65bf52"
-  version = "v0.3.2"
-
-[[projects]]
-  branch = "master"
-  digest = "1:988cfde37f089c50ba1ac8a1032c3f81d2ac0359e1872093b946a30139665eb6"
+  revision = "47565b4f722fb6ceae66b95f853feed578a4a51c"
+  version = "v0.3.3"
+
+[[projects]]
+  branch = "master"
   name = "github.com/dsnet/compress"
   packages = [
     ".",
@@ -176,13 +158,24 @@
     "bzip2/internal/sais",
     "internal",
     "internal/errors",
-    "internal/prefix",
-  ]
-  pruneopts = "UT"
+    "internal/prefix"
+  ]
   revision = "cc9eb1d7ad760af14e8f918698f745e80377af4f"
 
 [[projects]]
-<<<<<<< HEAD
+  name = "github.com/emirpasic/gods"
+  packages = [
+    "containers",
+    "lists",
+    "lists/arraylist",
+    "trees",
+    "trees/binaryheap",
+    "utils"
+  ]
+  revision = "f6c17b524822278a87e3b3bd809fec33b51f5b46"
+  version = "v1.9.0"
+
+[[projects]]
   name = "github.com/ericchiang/k8s"
   packages = [
     ".",
@@ -192,326 +185,289 @@
     "util/intstr",
     "watch/versioned"
   ]
-  revision = "677cf3318ef83bf681a38821f81a233a9be09641"
-  version = "v1.1.0"
-
-[[projects]]
-=======
-  digest = "1:7c22263d4b7c0962142b9471ef30ca5b3a1664e57cffff91ffe4fcd14d18541d"
->>>>>>> 584e0ce0
+  revision = "d1bbc0cffaf9849ddcae7b9efffae33e2dd52e9a"
+  version = "v1.2.0"
+
+[[projects]]
   name = "github.com/fatih/color"
   packages = ["."]
-  pruneopts = "UT"
   revision = "34e4ee095d12986a2cef5ddb9aeb3b8cfcfea17c"
   version = "v1.2"
 
 [[projects]]
-  digest = "1:b9a5ac645f8e4e8c735163872cb686592ce6d999dcd66e0a70d7eadce4fbd26b"
   name = "github.com/go-ini/ini"
   packages = ["."]
-<<<<<<< HEAD
   revision = "5cf292cae48347c2490ac1a58fe36735fb78df7e"
   version = "v1.38.2"
+
+[[projects]]
+  branch = "v2"
+  name = "github.com/go-validator/validator"
+  packages = ["."]
+  revision = "135c24b11c19e52befcae2ec3fca5d9b78c4e98e"
 
 [[projects]]
   name = "github.com/golang/protobuf"
   packages = ["proto"]
   revision = "aa810b61a9c79d51363740d207bb46cf8e620ed5"
   version = "v1.2.0"
-=======
-  pruneopts = "UT"
-  revision = "e3c2d47c61e5333f9aa2974695dd94396eb69c75"
-  version = "v1.24.0"
->>>>>>> 584e0ce0
-
-[[projects]]
-  branch = "v2"
-  digest = "1:b6539350da50de0d3c9b83ae587c06b89be9cb5750443bdd887f1c4077f57776"
-  name = "github.com/go-validator/validator"
-  packages = ["."]
-  pruneopts = "UT"
-  revision = "135c24b11c19e52befcae2ec3fca5d9b78c4e98e"
-
-[[projects]]
-  branch = "master"
-  digest = "1:29a5ab9fa9e845fd8e8726f31b187d710afd271ef1eb32085fe3d604b7e06382"
+
+[[projects]]
+  branch = "master"
   name = "github.com/golang/snappy"
   packages = ["."]
-  pruneopts = "UT"
-  revision = "553a641470496b2327abcac10b36396bd98e45c9"
-
-[[projects]]
-  branch = "master"
-  digest = "1:0778dc7fce1b4669a8bfa7ae506ec1f595b6ab0f8989c1c0d22a8ca1144e9972"
+  revision = "2e65f85255dbc3072edf28d6b5b8efc472979f5a"
+
+[[projects]]
+  branch = "master"
   name = "github.com/howeyc/gopass"
   packages = ["."]
-  pruneopts = "UT"
   revision = "bf9dde6d0d2c004a008c27aaee91170c786f6db8"
 
 [[projects]]
   branch = "master"
-  digest = "1:62fe3a7ea2050ecbd753a71889026f83d73329337ada66325cbafd5dea5f713d"
   name = "github.com/jbenet/go-context"
   packages = ["io"]
-  pruneopts = "UT"
   revision = "d14ea06fba99483203c19d92cfcd13ebe73135f4"
 
 [[projects]]
-  digest = "1:777a19f55da89883fe86477b3ffcaaebece9a20efa6e9d161c08beb4b3bd83be"
   name = "github.com/jmespath/go-jmespath"
   packages = ["."]
-<<<<<<< HEAD
   revision = "0b12d6b5"
-=======
-  pruneopts = "UT"
-  revision = "bd40a432e4c76585ef6b72d3fd96fb9b6dc7b68d"
->>>>>>> 584e0ce0
-
-[[projects]]
-  digest = "1:31fcf8f5f8f6cc36ef11182c0a0f63ba464e1a7ad9f0e92a7cf46f38bfc0adfd"
+
+[[projects]]
+  name = "github.com/kevinburke/ssh_config"
+  packages = ["."]
+  revision = "81db2a75821ed34e682567d48be488a1c3121088"
+  version = "0.5"
+
+[[projects]]
   name = "github.com/mattn/go-colorable"
   packages = ["."]
-  pruneopts = "UT"
-  revision = "d228849504861217f796da67fae4f6e347643f15"
-  version = "v0.0.7"
-
-[[projects]]
-  digest = "1:3dce9780102fd9dfd8b864b18b84b1f94868f992d455af69a4604fae5d3b24f1"
+  revision = "167de6bfdfba052fa6b2d3664c8f5272e23c9072"
+  version = "v0.0.9"
+
+[[projects]]
   name = "github.com/mattn/go-isatty"
   packages = ["."]
-  pruneopts = "UT"
-  revision = "30a891c33c7cde7b02a981314b4228ec99380cca"
-
-[[projects]]
-  digest = "1:b7295782cadcb4f2aea15869182e119d31f1aeedf67eca9c93bd500f78f226cb"
+  revision = "6ca4dbf54d38eea1a992b3c722a76a5d1c4cb25c"
+  version = "v0.0.4"
+
+[[projects]]
   name = "github.com/mattn/go-runewidth"
   packages = ["."]
-  pruneopts = "UT"
-  revision = "737072b4e32b7a5018b4a7125da8d12de90e8045"
-
-[[projects]]
-  branch = "master"
-  digest = "1:f17bcb6a3694fe34b29fa9f0d93e1984450f6854b66c2df49524ba9541f9952d"
+  revision = "ce7b0b5c7b45a81508558cd1dba6bb1e4ddb51bb"
+  version = "v0.0.3"
+
+[[projects]]
   name = "github.com/mholt/archiver"
   packages = ["."]
-  pruneopts = "UT"
-  revision = "26cf5bb32d07aa4e8d0de15f56ce516f4641d7df"
-
-[[projects]]
-  branch = "master"
-  digest = "1:12ae6210bdbdad658a9a67fd95cd9c99f7fdbf12f6d36eaf0af704e69dacf4f5"
+  revision = "de0d89e255e17c8d75a40122055763e743ab0593"
+  version = "v2.1"
+
+[[projects]]
   name = "github.com/mitchellh/go-homedir"
   packages = ["."]
-  pruneopts = "UT"
-  revision = "b8bc1bf767474819792c23f32d8286a45736f1c6"
-
-[[projects]]
-  branch = "master"
-  digest = "1:3bdb4203c03569a564d6a4bd54d84315575cebb2d76471f8676f8ee8c402005e"
+  revision = "ae18d6b8b3205b561c79e8e5f69bff09736185f4"
+  version = "v1.0.0"
+
+[[projects]]
+  branch = "master"
   name = "github.com/nwaples/rardecode"
   packages = ["."]
-  pruneopts = "UT"
   revision = "e06696f847aeda6f39a8f0b7cdff193b7690aef6"
 
 [[projects]]
-  digest = "1:784cee8975fa810326e36b7e4dbf9ea934e05e787cce5e36f1521dbc08cad7b0"
+  branch = "master"
   name = "github.com/olekukonko/tablewriter"
   packages = ["."]
-  pruneopts = "UT"
-  revision = "febf2d34b54a69ce7530036c7503b1c9fbfdf0bb"
-
-[[projects]]
-  digest = "1:5b3b29ce0e569f62935d9541dff2e16cc09df981ebde48e82259076a73a3d0c7"
+  revision = "d4647c9c7a84d847478d890b816b7d8b62b0b279"
+
+[[projects]]
   name = "github.com/op/go-logging"
   packages = ["."]
-  pruneopts = "UT"
   revision = "b2cb9fa56473e98db8caba80237377e83fe44db5"
   version = "v1"
 
 [[projects]]
-  digest = "1:159d8a990f45d4891f1f04cb6ad7eb18b307cd02d783f7d37fa7a3b93912b172"
-  name = "github.com/opencontainers/go-digest"
-  packages = ["."]
-  pruneopts = "UT"
-  revision = "aa2ec055abd10d26d539eb630a92241b781ce4bc"
-  version = "v1.0.0-rc0"
-
-[[projects]]
-  digest = "1:6bcd089ec255388eb3312d52654ed39e081dce587384d6088eff75fe086a433d"
   name = "github.com/opencontainers/runc"
   packages = [
     "libcontainer/system",
-    "libcontainer/user",
-  ]
-  pruneopts = "UT"
-  revision = "510879e31fd5e7b8f2588ed09471fe62a368f24e"
-
-[[projects]]
-  digest = "1:34cd01be69526d7e73fff2eff67d8589b390d5f7dd6e1bf218c15f6f46ddc33a"
+    "libcontainer/user"
+  ]
+  revision = "baf6536d6259209c3edfa2b22237af82942d3dfa"
+  version = "v0.1.1"
+
+[[projects]]
+  name = "github.com/pelletier/go-buffruneio"
+  packages = ["."]
+  revision = "c37440a7cf42ac63b919c752ca73a85067e05992"
+  version = "v0.2.0"
+
+[[projects]]
   name = "github.com/pierrec/lz4"
-  packages = ["."]
-  pruneopts = "UT"
-  revision = "08c27939df1bd95e881e2c2367a749964ad1fceb"
-  version = "v1.0.1"
-
-[[projects]]
-  branch = "master"
-  digest = "1:5272d5bcf91d1db46fc9528f706019533f1b390b94b122cff427162bc5009e40"
-  name = "github.com/pierrec/xxHash"
-  packages = ["xxHash32"]
-  pruneopts = "UT"
-  revision = "a0006b13c722f7f12368c00a3d3c2ae8a999a0c6"
-
-[[projects]]
-  digest = "1:40e195917a951a8bf867cd05de2a46aaf1806c50cf92eebf4c16f78cd196f747"
+  packages = [
+    ".",
+    "internal/xxh32"
+  ]
+  revision = "bb6bfd13c6a262f1943c0446eb25b7f54c1fb9a2"
+  version = "v2.0.6"
+
+[[projects]]
   name = "github.com/pkg/errors"
   packages = ["."]
-  pruneopts = "UT"
   revision = "645ef00459ed84a119197bfb8d8205042c6df63d"
   version = "v0.8.0"
 
 [[projects]]
-  digest = "1:08413c4235cad94a96c39e1e2f697789733c4a87d1fdf06b412d2cf2ba49826a"
   name = "github.com/pmezard/go-difflib"
   packages = ["difflib"]
-  pruneopts = "UT"
-  revision = "d8ed2627bdf02c080bf22230dbb337003b7aba2d"
-
-[[projects]]
-  digest = "1:59a67e44ba70458037b4b84474a4d31e2a2fe471abdf588d541de8a467959ab7"
+  revision = "792786c7400a136282c1664665ae0a8db921c6c2"
+  version = "v1.0.0"
+
+[[projects]]
   name = "github.com/sergi/go-diff"
   packages = ["diffmatchpatch"]
-  pruneopts = "UT"
-  revision = "24e2351369ec4949b2ed0dc5c477afdd4c4034e8"
-
-[[projects]]
-  digest = "1:3681df693b35e7df9937dbd54b9f179aee5b54f4a28f72ad191e87038e6ffcab"
+  revision = "1744e2970ca51c86172c8190fadad617561ed6e7"
+  version = "v1.0.0"
+
+[[projects]]
   name = "github.com/src-d/gcfg"
   packages = [
     ".",
     "scanner",
     "token",
-    "types",
-  ]
-  pruneopts = "UT"
+    "types"
+  ]
   revision = "f187355171c936ac84a82793659ebb4936bc1c23"
   version = "v1.3.0"
 
 [[projects]]
-  digest = "1:d230c34ddd87ce1f57e6417135ae8fa9b02aef7a5e054489747139cee2b11536"
   name = "github.com/stretchr/objx"
   packages = ["."]
-  pruneopts = "UT"
-  revision = "cbeaeb16a013161a98496fad62933b1d21786672"
-
-[[projects]]
-  digest = "1:e7c64d1aa12dd3cb65e82568ba55fe529903575a47115c304b7a76abd8d00134"
+  revision = "477a77ecc69700c7cdeb1fa9e129548e1c1c393c"
+  version = "v0.1.1"
+
+[[projects]]
   name = "github.com/stretchr/testify"
   packages = [
     "assert",
-    "mock",
-  ]
-  pruneopts = "UT"
+    "mock"
+  ]
   revision = "69483b4bd14f5845b5a1e55bca19e954e827f1d0"
   version = "v1.1.4"
 
 [[projects]]
   branch = "master"
-  digest = "1:a727e6e99a07e8f42e25f3139e471987bb936663044e4a5ac1808467fb0c5f98"
   name = "github.com/termie/go-shutil"
   packages = ["."]
-  pruneopts = "UT"
   revision = "bcacb06fecaeec8dc42af03c87c6949f4a05c74c"
 
 [[projects]]
-  digest = "1:4aeb3860275fa1fd60cccfb5a6ef85da438bf17402e1e84412ade4d4b55066a0"
   name = "github.com/ulikunitz/xz"
   packages = [
     ".",
     "internal/hash",
     "internal/xlog",
-    "lzma",
-  ]
-  pruneopts = "UT"
+    "lzma"
+  ]
   revision = "0c6b41e72360850ca4f98dc341fd999726ea007f"
   version = "v0.5.4"
 
 [[projects]]
-  digest = "1:01d3c3dfb7ef9da24cd00cbd5b9e2c147fa7a3f44a83028bc737da9cac7ed60b"
   name = "github.com/urfave/cli"
   packages = ["."]
-  pruneopts = "UT"
   revision = "0bdeddeeb0f650497d603c4ad7b20cfe685682f6"
   version = "v1.19.1"
 
 [[projects]]
-  branch = "master"
-  digest = "1:571df6bf4aef9fabe4fdab3d2eb6d2db310659337b513593eea6906a5930ce6b"
   name = "github.com/xanzy/ssh-agent"
   packages = ["."]
-  pruneopts = "UT"
-  revision = "ba9c9e33906f58169366275e3450db66139a31a9"
-
-[[projects]]
-  digest = "1:dd99c33b4cf97d8ae89e2bd4d89808991bc92d23f681e6af98ed475a9c049f14"
+  revision = "640f0ab560aeb89d523bb6ac322b1244d5c3796c"
+  version = "v0.2.0"
+
+[[projects]]
+  branch = "master"
   name = "golang.org/x/crypto"
   packages = [
+    "cast5",
     "curve25519",
     "ed25519",
     "ed25519/internal/edwards25519",
+    "internal/chacha20",
+    "internal/subtle",
+    "openpgp",
+    "openpgp/armor",
+    "openpgp/elgamal",
+    "openpgp/errors",
+    "openpgp/packet",
+    "openpgp/s2k",
+    "poly1305",
     "ssh",
     "ssh/agent",
     "ssh/knownhosts",
-    "ssh/terminal",
-  ]
-  pruneopts = "UT"
-  revision = "eb71ad9bd329b5ac0fd0148dd99bd62e8be8e035"
-
-[[projects]]
-  digest = "1:5eab23543011322f32a289e24e24e0a015a28d9feea97c725d98e29b6b498cb6"
+    "ssh/terminal"
+  ]
+  revision = "0e37d006457bf46f9e6692014ba72ef82c33022c"
+
+[[projects]]
+  branch = "master"
   name = "golang.org/x/net"
   packages = [
     "context",
     "context/ctxhttp",
-<<<<<<< HEAD
+    "http/httpguts",
     "http2",
     "http2/hpack",
     "idna",
-    "lex/httplex",
+    "internal/socks",
     "proxy"
-=======
-    "proxy",
->>>>>>> 584e0ce0
-  ]
-  pruneopts = "UT"
-  revision = "f2499483f923065a842d38eb4c7f1927e6fc6e6d"
-
-[[projects]]
-  digest = "1:440999a0dde18af36177b1b484628e4554da68212b6e90fad915e28b9bee8b97"
+  ]
+  revision = "161cd47e91fd58ac17490ef4d742dc98bb4cf60e"
+
+[[projects]]
+  branch = "master"
   name = "golang.org/x/sys"
   packages = [
     "unix",
-    "windows",
-  ]
-  pruneopts = "UT"
-  revision = "07c182904dbd53199946ba614a412c61d3c548f5"
-
-[[projects]]
-  digest = "1:fa8519af6e0d2c7e766c9fa3631df3a9aa65584d8fab30e96d3e4cd00d8a9d76"
-  name = "gopkg.in/src-d/go-billy.v3"
+    "windows"
+  ]
+  revision = "d0be0721c37eeb5299f245a996a483160fc36940"
+
+[[projects]]
+  name = "golang.org/x/text"
+  packages = [
+    "collate",
+    "collate/build",
+    "internal/colltab",
+    "internal/gen",
+    "internal/tag",
+    "internal/triegen",
+    "internal/ucd",
+    "language",
+    "secure/bidirule",
+    "transform",
+    "unicode/bidi",
+    "unicode/cldr",
+    "unicode/norm",
+    "unicode/rangetable"
+  ]
+  revision = "f21a4dfb5e38f5895301dc265a8def02365cc3d0"
+  version = "v0.3.0"
+
+[[projects]]
+  name = "gopkg.in/src-d/go-billy.v4"
   packages = [
     ".",
     "helper/chroot",
     "helper/polyfill",
     "osfs",
-    "util",
-  ]
-  pruneopts = "UT"
-  revision = "c329b7bc7b9d24905d2bc1b85bfa29f7ae266314"
-  version = "v3.1.0"
-
-[[projects]]
-  digest = "1:8d76a52b96bfb4aa77ddc7b0e502344bd668513139b3b4260035f5861b06a511"
+    "util"
+  ]
+  revision = "59952543636f55de3f860b477b615093d5c2c3e4"
+  version = "v4.2.1"
+
+[[projects]]
   name = "gopkg.in/src-d/go-git.v4"
   packages = [
     ".",
@@ -544,7 +500,7 @@
     "plumbing/transport/ssh",
     "storage",
     "storage/filesystem",
-    "storage/filesystem/internal/dotgit",
+    "storage/filesystem/dotgit",
     "storage/memory",
     "utils/binary",
     "utils/diff",
@@ -553,89 +509,26 @@
     "utils/merkletrie/filesystem",
     "utils/merkletrie/index",
     "utils/merkletrie/internal/frame",
-    "utils/merkletrie/noder",
-  ]
-  pruneopts = "UT"
-  revision = "8ddbecf782c2e340fd85bb4ba4d00dc73d749f87"
-  version = "v4.0.0-rc13"
-
-[[projects]]
-  digest = "1:9df3443440bf95dc72f21ffc33300eca3975edf4b899af969a577879afe551de"
+    "utils/merkletrie/noder"
+  ]
+  revision = "d3cec13ac0b195bfb897ed038a08b5130ab9969e"
+  version = "v4.7.0"
+
+[[projects]]
   name = "gopkg.in/warnings.v0"
   packages = ["."]
-  pruneopts = "UT"
-  revision = "8a331561fe74dadba6edfc59f3be66c22c3b065d"
-  version = "v0.1.1"
-
-[[projects]]
-  digest = "1:342378ac4dcb378a5448dd723f0784ae519383532f5e70ade24132c4c8693202"
+  revision = "ec4a0fea49c7b46c2aeb0b51aac55779c607e52b"
+  version = "v0.1.2"
+
+[[projects]]
   name = "gopkg.in/yaml.v2"
   packages = ["."]
-  pruneopts = "UT"
   revision = "5420a8b6744d3b0345ab293f6fcba19c978f1183"
   version = "v2.2.1"
 
 [solve-meta]
   analyzer-name = "dep"
   analyzer-version = 1
-<<<<<<< HEAD
-  inputs-digest = "e4e081159172cd23b8eabef3804c380f2e53e34eb30865161765592fd4b95ef5"
-=======
-  input-imports = [
-    "github.com/aws/aws-sdk-go/aws",
-    "github.com/aws/aws-sdk-go/aws/awserr",
-    "github.com/aws/aws-sdk-go/aws/credentials/stscreds",
-    "github.com/aws/aws-sdk-go/aws/session",
-    "github.com/aws/aws-sdk-go/service/cloudformation",
-    "github.com/aws/aws-sdk-go/service/cloudformation/cloudformationiface",
-    "github.com/aws/aws-sdk-go/service/cloudwatchlogs",
-    "github.com/aws/aws-sdk-go/service/cloudwatchlogs/cloudwatchlogsiface",
-    "github.com/aws/aws-sdk-go/service/codecommit",
-    "github.com/aws/aws-sdk-go/service/codepipeline",
-    "github.com/aws/aws-sdk-go/service/codepipeline/codepipelineiface",
-    "github.com/aws/aws-sdk-go/service/ec2",
-    "github.com/aws/aws-sdk-go/service/ec2/ec2iface",
-    "github.com/aws/aws-sdk-go/service/ecr",
-    "github.com/aws/aws-sdk-go/service/ecr/ecriface",
-    "github.com/aws/aws-sdk-go/service/ecs",
-    "github.com/aws/aws-sdk-go/service/ecs/ecsiface",
-    "github.com/aws/aws-sdk-go/service/elbv2",
-    "github.com/aws/aws-sdk-go/service/elbv2/elbv2iface",
-    "github.com/aws/aws-sdk-go/service/rds",
-    "github.com/aws/aws-sdk-go/service/rds/rdsiface",
-    "github.com/aws/aws-sdk-go/service/s3",
-    "github.com/aws/aws-sdk-go/service/s3/s3iface",
-    "github.com/aws/aws-sdk-go/service/s3/s3manager",
-    "github.com/aws/aws-sdk-go/service/sns",
-    "github.com/aws/aws-sdk-go/service/sns/snsiface",
-    "github.com/aws/aws-sdk-go/service/ssm",
-    "github.com/aws/aws-sdk-go/service/ssm/ssmiface",
-    "github.com/briandowns/spinner",
-    "github.com/docker/docker/api/types",
-    "github.com/docker/docker/builder/dockerignore",
-    "github.com/docker/docker/client",
-    "github.com/docker/docker/pkg/archive",
-    "github.com/docker/docker/pkg/fileutils",
-    "github.com/fatih/color",
-    "github.com/go-ini/ini",
-    "github.com/go-validator/validator",
-    "github.com/howeyc/gopass",
-    "github.com/mholt/archiver",
-    "github.com/mitchellh/go-homedir",
-    "github.com/olekukonko/tablewriter",
-    "github.com/op/go-logging",
-    "github.com/pkg/errors",
-    "github.com/stretchr/testify/assert",
-    "github.com/stretchr/testify/mock",
-    "github.com/termie/go-shutil",
-    "github.com/urfave/cli",
-    "golang.org/x/crypto/ssh/terminal",
-    "gopkg.in/src-d/go-git.v4",
-    "gopkg.in/src-d/go-git.v4/config",
-    "gopkg.in/src-d/go-git.v4/plumbing/object",
-    "gopkg.in/src-d/go-git.v4/plumbing/transport/http",
-    "gopkg.in/yaml.v2",
-  ]
->>>>>>> 584e0ce0
+  inputs-digest = "37d2ba413683f683b9a1e7594a33ab0978f93257547d1bdd4eff36f8d816b44a"
   solver-name = "gps-cdcl"
   solver-version = 1