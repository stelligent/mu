package workflows

import (
	"bytes"
	"fmt"
	"regexp"
	"strconv"
	"strings"

	"github.com/stelligent/mu/common"
	"github.com/stelligent/mu/templates"
)

// NewPipelineUpserter create a new workflow for upserting a pipeline
func NewPipelineUpserter(ctx *common.Context, tokenProvider func(bool) string) Executor {

	workflow := new(pipelineWorkflow)
	workflow.codeRevision = ctx.Config.Repo.Revision
	workflow.repoName = ctx.Config.Repo.Slug

	if ctx.Config.Repo.Branch != "" {
		workflow.codeBranch = ctx.Config.Repo.Branch
	} else {
		workflow.codeBranch = ctx.Config.Service.Pipeline.Source.Branch
	}

	stackParams := make(map[string]string)

	return newPipelineExecutor(
		workflow.serviceFinder("", ctx),
		workflow.pipelineBucket(ctx.Config.Namespace, ctx.StackManager, ctx.StackManager),
		workflow.pipelineRolesetUpserter(ctx.RolesetManager, ctx.RolesetManager, stackParams),
		workflow.pipelineUpserter(ctx.Config.Namespace, tokenProvider, ctx.StackManager, ctx.StackManager, stackParams),
	)
}

// Setup the artifact bucket
func (workflow *pipelineWorkflow) pipelineBucket(namespace string, stackUpserter common.StackUpserter, stackWaiter common.StackWaiter) Executor {

	return func() error {
		bucketStackName := common.CreateStackName(namespace, common.StackTypeBucket, "codepipeline")
		overrides := common.GetStackOverrides(bucketStackName)
		template, err := templates.NewTemplate("bucket.yml", nil, overrides)
		if err != nil {
			return err
		}
		log.Noticef("Upserting Bucket for CodePipeline")
		bucketParams := make(map[string]string)
		bucketParams["Namespace"] = namespace
		bucketParams["BucketPrefix"] = "codepipeline"

		var pipeTags TagInterface = &PipelineTags{
			Type: common.StackTypeBucket,
		}
		tags, err := concatTags(workflow.pipelineConfig.Tags, pipeTags)
		if err != nil {
			return err
		}

		err = stackUpserter.UpsertStack(bucketStackName, template, bucketParams, tags, "")
		if err != nil {
			// ignore error if stack is in progress already
			if !strings.Contains(err.Error(), "_IN_PROGRESS state and can not be updated") {
				return err
			}
		}

		log.Debugf("Waiting for stack '%s' to complete", bucketStackName)
		stack := stackWaiter.AwaitFinalStatus(bucketStackName)
		if stack == nil {
			return fmt.Errorf("Unable to create stack %s", bucketStackName)
		}
		if strings.HasSuffix(stack.Status, "ROLLBACK_COMPLETE") || !strings.HasSuffix(stack.Status, "_COMPLETE") {
			return fmt.Errorf("Ended in failed status %s %s", stack.Status, stack.StatusReason)
		}

		return nil
	}
}

func (workflow *pipelineWorkflow) pipelineRolesetUpserter(rolesetUpserter common.RolesetUpserter, rolesetGetter common.RolesetGetter, params map[string]string) Executor {
	return func() error {
		err := rolesetUpserter.UpsertCommonRoleset()
		if err != nil {
			return err
		}

		if !workflow.pipelineConfig.Acceptance.Disabled {
			envName := workflow.pipelineConfig.Acceptance.Environment
			if envName == "" {
				envName = "acceptance"
			}
			err := rolesetUpserter.UpsertEnvironmentRoleset(envName)
			if err != nil {
				return err
			}

			err = rolesetUpserter.UpsertServiceRoleset(envName, workflow.serviceName)
			if err != nil {
				return err
			}

		}

		if !workflow.pipelineConfig.Production.Disabled {
			envName := workflow.pipelineConfig.Production.Environment
			if envName == "" {
				envName = "production"
			}
			err := rolesetUpserter.UpsertEnvironmentRoleset(envName)
			if err != nil {
				return err
			}

			err = rolesetUpserter.UpsertServiceRoleset(envName, workflow.serviceName)
			if err != nil {
				return err
			}
		}

		err = rolesetUpserter.UpsertPipelineRoleset(workflow.serviceName)
		if err != nil {
			return err
		}

		pipelineRoleset, err := rolesetGetter.GetPipelineRoleset(workflow.serviceName)
		if err != nil {
			return err
		}

		for roleType, roleArn := range pipelineRoleset {
			if roleArn != "" {
				params[roleType] = roleArn
			}
		}

		return nil
	}
}

func (workflow *pipelineWorkflow) pipelineUpserter(namespace string, tokenProvider func(bool) string, stackUpserter common.StackUpserter, stackWaiter common.StackWaiter, params map[string]string) Executor {
	return func() error {
		pipelineStackName := common.CreateStackName(namespace, common.StackTypePipeline, workflow.serviceName)
		pipelineStack := stackWaiter.AwaitFinalStatus(pipelineStackName)
		overrides := common.GetStackOverrides(pipelineStackName)

		log.Noticef("Upserting Pipeline for service '%s' ...", workflow.serviceName)
		template, err := templates.NewTemplate("pipeline.yml", nil, overrides)
		if err != nil {
			return err
		}
		pipelineParams := params

		pipelineParams["Namespace"] = namespace
		pipelineParams["ServiceName"] = workflow.serviceName
		pipelineParams["MuFile"] = workflow.muFile
		pipelineParams["SourceProvider"] = workflow.pipelineConfig.Source.Provider
		pipelineParams["SourceRepo"] = workflow.pipelineConfig.Source.Repo
<<<<<<< HEAD
		if workflow.codeBranch != "" {
			pipelineParams["SourceBranch"] = workflow.codeBranch
		}
=======
		pipelineParams["SourceBranch"] = workflow.codeBranch

		if workflow.pipelineConfig.Source.Provider == "S3" {
			repoParts := strings.Split(workflow.pipelineConfig.Source.Repo, "/")
			pipelineParams["SourceBucket"] = repoParts[0]
			pipelineParams["SourceObjectKey"] = strings.Join(repoParts[1:], "/")
		}

>>>>>>> 31145307
		if workflow.pipelineConfig.Source.Provider == "GitHub" {
			pipelineParams["GitHubToken"] = tokenProvider(pipelineStack == nil)
		}

		if workflow.pipelineConfig.Build.Type != "" {
			pipelineParams["BuildType"] = workflow.pipelineConfig.Build.Type
		}
		if workflow.pipelineConfig.Build.ComputeType != "" {
			pipelineParams["BuildComputeType"] = workflow.pipelineConfig.Build.ComputeType
		}

		if workflow.pipelineConfig.Build.Image != "" {
			pipelineParams["BuildImage"] = workflow.pipelineConfig.Build.Image
		}

		if workflow.pipelineConfig.Acceptance.Type != "" {
			pipelineParams["TestType"] = workflow.pipelineConfig.Acceptance.Type
		}
		if workflow.pipelineConfig.Acceptance.ComputeType != "" {
			pipelineParams["TestComputeType"] = workflow.pipelineConfig.Acceptance.ComputeType
		}

		if workflow.pipelineConfig.Acceptance.Image != "" {
			pipelineParams["TestImage"] = workflow.pipelineConfig.Acceptance.Image
		}

		if workflow.pipelineConfig.Acceptance.Environment != "" {
			pipelineParams["AcptEnv"] = workflow.pipelineConfig.Acceptance.Environment
		}

		if workflow.pipelineConfig.Production.Environment != "" {
			pipelineParams["ProdEnv"] = workflow.pipelineConfig.Production.Environment
		}

		if workflow.pipelineConfig.MuBaseurl != "" {
			pipelineParams["MuDownloadBaseurl"] = workflow.pipelineConfig.MuBaseurl
		}

		pipelineParams["EnableBuildStage"] = strconv.FormatBool(!workflow.pipelineConfig.Build.Disabled)
		pipelineParams["EnableAcptStage"] = strconv.FormatBool(!workflow.pipelineConfig.Acceptance.Disabled)
		pipelineParams["EnableProdStage"] = strconv.FormatBool(!workflow.pipelineConfig.Production.Disabled)

		// get default buildspec
		buildspec, err := templates.NewTemplate("buildspec.yml", nil, nil)
		if err != nil {
			return err
		}
		buildspecBytes := new(bytes.Buffer)
		buildspecBytes.ReadFrom(buildspec)
		newlineRegexp := regexp.MustCompile(`\r?\n`)
		buildspecString := newlineRegexp.ReplaceAllString(buildspecBytes.String(), "\\n")
		pipelineParams["DefaultBuildspec"] = buildspecString

		version := workflow.pipelineConfig.MuVersion
		if version == "" {
			version = common.GetVersion()
			if version == "0.0.0-local" {
				version = ""
			}
		}
		if version != "" {
			pipelineParams["MuDownloadVersion"] = version
		}
		var pipeTags TagInterface = &PipelineTags{
			Type:     common.StackTypePipeline,
			Service:  workflow.serviceName,
			Revision: workflow.codeRevision,
			Repo:     workflow.repoName,
		}
		tags, err := concatTags(workflow.pipelineConfig.Tags, pipeTags)
		if err != nil {
			return err
		}

		err = stackUpserter.UpsertStack(pipelineStackName, template, pipelineParams, tags, "")
		if err != nil {
			return err
		}

		log.Debugf("Waiting for stack '%s' to complete", pipelineStackName)
		stack := stackWaiter.AwaitFinalStatus(pipelineStackName)
		if stack == nil {
			return fmt.Errorf("Unable to create stack %s", pipelineStackName)
		}
		if strings.HasSuffix(stack.Status, "ROLLBACK_COMPLETE") || !strings.HasSuffix(stack.Status, "_COMPLETE") {
			return fmt.Errorf("Ended in failed status %s %s", stack.Status, stack.StatusReason)
		}

		return nil
	}
}<|MERGE_RESOLUTION|>--- conflicted
+++ resolved
@@ -153,15 +153,13 @@
 
 		pipelineParams["Namespace"] = namespace
 		pipelineParams["ServiceName"] = workflow.serviceName
-		pipelineParams["MuFile"] = workflow.muFile
+		pipelineParams["MuFile"] = workflow.muFilegca
 		pipelineParams["SourceProvider"] = workflow.pipelineConfig.Source.Provider
 		pipelineParams["SourceRepo"] = workflow.pipelineConfig.Source.Repo
-<<<<<<< HEAD
+
 		if workflow.codeBranch != "" {
 			pipelineParams["SourceBranch"] = workflow.codeBranch
 		}
-=======
-		pipelineParams["SourceBranch"] = workflow.codeBranch
 
 		if workflow.pipelineConfig.Source.Provider == "S3" {
 			repoParts := strings.Split(workflow.pipelineConfig.Source.Repo, "/")
@@ -169,7 +167,6 @@
 			pipelineParams["SourceObjectKey"] = strings.Join(repoParts[1:], "/")
 		}
 
->>>>>>> 31145307
 		if workflow.pipelineConfig.Source.Provider == "GitHub" {
 			pipelineParams["GitHubToken"] = tokenProvider(pipelineStack == nil)
 		}
