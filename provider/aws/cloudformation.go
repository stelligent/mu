--- conflicted
+++ resolved
@@ -54,22 +54,20 @@
 	log.Debug("Connecting to EC2 service")
 	ec2API := ec2.New(sess)
 
-<<<<<<< HEAD
-	log.Debug("Connecting to ECS service")
-	ecsAPI := ecs.New(sess)
-
-	log.Debug("Connecting to ECR service")
-	ecrAPI := ecr.New(sess)
-
-	log.Debug("Connecting to S3 service")
-	s3API := s3.New(sess)
-=======
 	// initialize Spinner
 	var statusSpinner *spinner.Spinner
 	if terminal.IsTerminal(int(os.Stdout.Fd())) {
 		statusSpinner = spinner.New(spinner.CharSets[9], 100*time.Millisecond)
 	}
->>>>>>> 366adf90
+
+	log.Debug("Connecting to ECS service")
+	ecsAPI := ecs.New(sess)
+
+	log.Debug("Connecting to ECR service")
+	ecrAPI := ecr.New(sess)
+
+	log.Debug("Connecting to S3 service")
+	s3API := s3.New(sess)
 
 	return &cloudformationStackManager{
 		dryrunPath:        dryrunPath,
