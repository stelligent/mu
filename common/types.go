--- conflicted
+++ resolved
@@ -82,13 +82,10 @@
 		HTTPProxy               string `yaml:"httpProxy,omitempty"`
 		ExtraUserData           string `yaml:"extraUserData,omitempty"`
 	} `yaml:"cluster,omitempty"`
-<<<<<<< HEAD
 	Discovery struct {
 		Provider string `yaml:"provider,omitempty"`
 		Name     string `yaml:"name,omitempty"`
 	} `yaml:"discovery,omitempty"`
-=======
->>>>>>> 4e7ddfb7
 	VpcTarget struct {
 		VpcID             string   `yaml:"vpcId,omitempty"`
 		InstanceSubnetIds []string `yaml:"instanceSubnetIds,omitempty"`
